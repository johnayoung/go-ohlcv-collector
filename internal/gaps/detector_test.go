--- conflicted
+++ resolved
@@ -888,17 +888,6 @@
 // TestBackfillerImpl_GetBackfillProgress tests backfill progress reporting
 func TestBackfillerImpl_GetBackfillProgress(t *testing.T) {
 	mockStorage := new(MockStorage)
-<<<<<<< HEAD
-
-	// Setup mock responses for GetGapsByStatus
-	mockStorage.On("GetGapsByStatus", mock.Anything, models.GapStatusDetected).Return([]models.Gap{
-		{ID: "gap-1"}, {ID: "gap-2"},
-	}, nil)
-	mockStorage.On("GetGapsByStatus", mock.Anything, models.GapStatusFilling).Return([]models.Gap{
-		{ID: "gap-3"},
-	}, nil)
-
-=======
 	
 	// Mock GetGapsByStatus calls
 	mockStorage.On("GetGapsByStatus", mock.Anything, models.GapStatusDetected).Return([]models.Gap{
@@ -909,7 +898,6 @@
 		{ID: "gap-3", Status: models.GapStatusFilling},
 	}, nil)
 	
->>>>>>> 964c8bb7
 	backfiller := &BackfillerImpl{
 		storage:   mockStorage,
 		isRunning: true,
@@ -928,21 +916,12 @@
 	assert.NoError(t, err)
 	assert.NotNil(t, progress)
 	assert.True(t, progress.Active)
-<<<<<<< HEAD
-	assert.Equal(t, 1, progress.ActiveGaps) // filling gaps
-	assert.Equal(t, 2, progress.QueuedGaps) // detected gaps
-	assert.Equal(t, 7, progress.CompletedGaps)
-	assert.Equal(t, 3, progress.FailedGaps)
-	assert.Equal(t, 70.0, progress.SuccessRate) // 7/10 * 100
-
-=======
 	assert.Equal(t, 1, progress.ActiveGaps)   // 1 filling gap
 	assert.Equal(t, 2, progress.QueuedGaps)   // 2 detected gaps
 	assert.Equal(t, 7, progress.CompletedGaps)
 	assert.Equal(t, 3, progress.FailedGaps)
 	assert.Equal(t, 70.0, progress.SuccessRate) // 7/10 * 100
 	
->>>>>>> 964c8bb7
 	mockStorage.AssertExpectations(t)
 }
 
