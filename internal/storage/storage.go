--- conflicted
+++ resolved
@@ -62,11 +62,7 @@
 	GetGapByID(ctx context.Context, gapID string) (*models.Gap, error)
 
 	// GetGapsByStatus retrieves all gaps with a specific status.
-<<<<<<< HEAD
-	// Results are typically ordered by priority and creation time.
-=======
 	// This method is used for filtering gaps by their lifecycle state.
->>>>>>> 964c8bb7
 	// Returns empty slice if no gaps exist with the given status.
 	GetGapsByStatus(ctx context.Context, status models.GapStatus) ([]models.Gap, error)
 
