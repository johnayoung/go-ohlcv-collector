// Package storage provides DuckDB-based storage implementation for OHLCV data.
// This implementation uses the DuckDB Appender API for high-performance bulk inserts
// and leverages DuckDB's analytical query capabilities for fast time-series operations.
package storage

import (
	"context"
	"database/sql"
	"fmt"
	"log/slog"
	"strings"
	"sync"
	"time"

	"github.com/johnayoung/go-ohlcv-collector/internal/models"
	"github.com/marcboeker/go-duckdb/v2"
	"github.com/shopspring/decimal"
)

// DuckDBStorage implements the FullStorage interface using DuckDB as the backend.
// It provides high-performance analytical queries and bulk insert capabilities
// specifically optimized for OHLCV time-series data.
type DuckDBStorage struct {
	db      *sql.DB
	dbPath  string
	logger  *slog.Logger
	mu      sync.RWMutex
	stats   *StorageStats
	statsMu sync.RWMutex

	// Performance tracking
	queryTimes map[string][]time.Duration
	queryMu    sync.RWMutex
}

// NewDuckDBStorage creates a new DuckDB storage instance.
// The dbPath can be ":memory:" for in-memory database or a file path for persistent storage.
func NewDuckDBStorage(dbPath string, logger *slog.Logger) (*DuckDBStorage, error) {
	if logger == nil {
		logger = slog.Default()
	}

	db, err := sql.Open("duckdb", dbPath)
	if err != nil {
		return nil, NewStorageError("open", "", "", fmt.Errorf("failed to open DuckDB database: %w", err))
	}

	// Configure connection pool for single writer pattern as recommended for DuckDB
	db.SetMaxOpenConns(1)
	db.SetMaxIdleConns(1)
	db.SetConnMaxLifetime(0) // connections live forever

	storage := &DuckDBStorage{
		db:         db,
		dbPath:     dbPath,
		logger:     logger,
		queryTimes: make(map[string][]time.Duration),
		stats: &StorageStats{
			QueryPerformance: make(map[string]time.Duration),
		},
	}

	return storage, nil
}

// Initialize implements StorageManager.Initialize
// Creates the required schema including tables, indexes, and optimizations for analytical queries.
func (d *DuckDBStorage) Initialize(ctx context.Context) error {
	d.mu.Lock()
	defer d.mu.Unlock()

	d.logger.Info("initializing DuckDB storage", "db_path", d.dbPath)

	// Enable DuckDB extensions for better performance
	if err := d.enableExtensions(ctx); err != nil {
		return NewStorageError("initialize", "", "", fmt.Errorf("failed to enable extensions: %w", err))
	}

	// Create candles table with optimized schema
	if err := d.createCandlesTable(ctx); err != nil {
		return NewStorageError("initialize", "candles", "", fmt.Errorf("failed to create candles table: %w", err))
	}

	// Create gaps table
	if err := d.createGapsTable(ctx); err != nil {
		return NewStorageError("initialize", "gaps", "", fmt.Errorf("failed to create gaps table: %w", err))
	}

	// Create indexes for optimal query performance
	if err := d.createIndexes(ctx); err != nil {
		return NewStorageError("initialize", "", "", fmt.Errorf("failed to create indexes: %w", err))
	}

	// Initialize statistics
	if err := d.updateStats(ctx); err != nil {
		d.logger.Warn("failed to initialize statistics", "error", err)
	}

	d.logger.Info("DuckDB storage initialized successfully")
	return nil
}

// enableExtensions enables DuckDB extensions for better performance
func (d *DuckDBStorage) enableExtensions(ctx context.Context) error {
	// Install and load parquet extension for better compression
	extensions := []string{
		"INSTALL parquet",
		"LOAD parquet",
	}

	for _, ext := range extensions {
		if _, err := d.db.ExecContext(ctx, ext); err != nil {
			d.logger.Warn("failed to enable extension", "extension", ext, "error", err)
			// Continue - extensions are optional
		}
	}

	// Configure DuckDB for optimal performance
	configs := []string{
		"SET memory_limit = '1GB'",
		"SET threads = 4",
		"SET enable_progress_bar = false",
	}

	for _, config := range configs {
		if _, err := d.db.ExecContext(ctx, config); err != nil {
			d.logger.Warn("failed to set configuration", "config", config, "error", err)
		}
	}

	return nil
}

// createCandlesTable creates the optimized candles table with proper data types and partitioning
func (d *DuckDBStorage) createCandlesTable(ctx context.Context) error {
	query := `
	CREATE TABLE IF NOT EXISTS candles (
		timestamp TIMESTAMPTZ NOT NULL,
		open DOUBLE NOT NULL,
		high DOUBLE NOT NULL,
		low DOUBLE NOT NULL,
		close DOUBLE NOT NULL,
		volume DOUBLE NOT NULL,
		pair VARCHAR NOT NULL,
		interval VARCHAR NOT NULL,
		created_at TIMESTAMPTZ DEFAULT CURRENT_TIMESTAMP,
		CONSTRAINT candles_pk PRIMARY KEY (pair, interval, timestamp),
		CONSTRAINT candles_ohlc_valid CHECK (high >= open AND high >= close AND low <= open AND low <= close),
		CONSTRAINT candles_prices_positive CHECK (open > 0 AND high > 0 AND low > 0 AND close > 0),
		CONSTRAINT candles_volume_non_negative CHECK (volume >= 0)
	)`

	_, err := d.db.ExecContext(ctx, query)
	return err
}

// createGapsTable creates the gaps tracking table
func (d *DuckDBStorage) createGapsTable(ctx context.Context) error {
	query := `
	CREATE TABLE IF NOT EXISTS gaps (
		id VARCHAR PRIMARY KEY,
		pair VARCHAR NOT NULL,
		start_time TIMESTAMPTZ NOT NULL,
		end_time TIMESTAMPTZ NOT NULL,
		interval VARCHAR NOT NULL,
		status VARCHAR NOT NULL CHECK (status IN ('detected', 'filling', 'filled', 'permanent')),
		created_at TIMESTAMPTZ NOT NULL DEFAULT CURRENT_TIMESTAMP,
		filled_at TIMESTAMPTZ,
		priority INTEGER NOT NULL DEFAULT 1 CHECK (priority >= 0 AND priority <= 3),
		attempts INTEGER NOT NULL DEFAULT 0,
		last_attempt_at TIMESTAMPTZ,
		error_message VARCHAR,
		CONSTRAINT gaps_time_order CHECK (end_time > start_time)
	)`

	_, err := d.db.ExecContext(ctx, query)
	return err
}

// createIndexes creates optimized indexes for analytical queries
func (d *DuckDBStorage) createIndexes(ctx context.Context) error {
	indexes := []string{
		// Candles indexes for fast time-series queries
		"CREATE INDEX IF NOT EXISTS idx_candles_pair_interval ON candles (pair, interval)",
		"CREATE INDEX IF NOT EXISTS idx_candles_timestamp ON candles (timestamp)",
		"CREATE INDEX IF NOT EXISTS idx_candles_pair_timestamp ON candles (pair, timestamp)",

		// Gaps indexes for efficient gap management
		"CREATE INDEX IF NOT EXISTS idx_gaps_pair_interval ON gaps (pair, interval)",
		"CREATE INDEX IF NOT EXISTS idx_gaps_status ON gaps (status)",
		"CREATE INDEX IF NOT EXISTS idx_gaps_priority_status ON gaps (priority DESC, status)",
		"CREATE INDEX IF NOT EXISTS idx_gaps_created_at ON gaps (created_at)",
	}

	for _, indexQuery := range indexes {
		if _, err := d.db.ExecContext(ctx, indexQuery); err != nil {
			return fmt.Errorf("failed to create index: %w", err)
		}
	}

	return nil
}

// Store implements CandleStorer.Store
// For single candle storage, delegates to StoreBatch for consistency
func (d *DuckDBStorage) Store(ctx context.Context, candles []models.Candle) error {
	return d.StoreBatch(ctx, candles)
}

// StoreBatch implements CandleStorer.StoreBatch
// Uses DuckDB Appender API for high-performance bulk inserts (10x faster than INSERT statements)
func (d *DuckDBStorage) StoreBatch(ctx context.Context, candles []models.Candle) error {
	if len(candles) == 0 {
		return nil
	}

	start := time.Now()
	defer func() {
		d.recordQueryTime("insert_batch", time.Since(start))
	}()

	// Validate all candles before storing
	for i, candle := range candles {
		if err := candle.Validate(); err != nil {
			return NewInsertError("candles", fmt.Errorf("invalid candle at index %d: %w", i, err))
		}
	}

	// Check if database is available
	d.mu.RLock()
	db := d.db
	d.mu.RUnlock()

	if db == nil {
		return NewInsertError("candles", fmt.Errorf("database connection is closed"))
	}

	// Get connection and create appender
	conn, err := db.Conn(ctx)
	if err != nil {
		return NewInsertError("candles", fmt.Errorf("failed to get connection: %w", err))
	}
	defer conn.Close()

	// Get the underlying driver connection
	var driverConn *duckdb.Conn
	err = conn.Raw(func(dc interface{}) error {
		var ok bool
		driverConn, ok = dc.(*duckdb.Conn)
		if !ok {
			return fmt.Errorf("underlying connection is not a DuckDB connection")
		}
		return nil
	})
	if err != nil {
		return NewInsertError("candles", fmt.Errorf("failed to get DuckDB connection: %w", err))
	}

	// Create DuckDB appender for bulk insert
	appender, err := duckdb.NewAppenderFromConn(driverConn, "", "candles")
	if err != nil {
		return NewInsertError("candles", fmt.Errorf("failed to create appender: %w", err))
	}
	defer appender.Close()

	// Append all candles using the high-performance appender API
	for _, candle := range candles {
		if err := d.appendCandle(appender, candle); err != nil {
			return NewInsertError("candles", fmt.Errorf("failed to append candle %s: %w", candle.String(), err))
		}
	}

	// Flush the appender to commit all inserts
	if err := appender.Flush(); err != nil {
		return NewInsertError("candles", fmt.Errorf("failed to flush appender: %w", err))
	}

	d.logger.Debug("stored candles batch",
		"count", len(candles),
		"duration", time.Since(start),
		"rate_per_sec", float64(len(candles))/time.Since(start).Seconds())

	return nil
}

// appendCandle appends a single candle to the DuckDB appender
func (d *DuckDBStorage) appendCandle(appender *duckdb.Appender, candle models.Candle) error {
	// Parse decimal values and convert to float64 for DuckDB Appender API
	open, err := decimal.NewFromString(candle.Open)
	if err != nil {
		return fmt.Errorf("invalid open price: %w", err)
	}
	high, err := decimal.NewFromString(candle.High)
	if err != nil {
		return fmt.Errorf("invalid high price: %w", err)
	}
	low, err := decimal.NewFromString(candle.Low)
	if err != nil {
		return fmt.Errorf("invalid low price: %w", err)
	}
	close, err := decimal.NewFromString(candle.Close)
	if err != nil {
		return fmt.Errorf("invalid close price: %w", err)
	}
	volume, err := decimal.NewFromString(candle.Volume)
	if err != nil {
		return fmt.Errorf("invalid volume: %w", err)
	}

	// Convert decimals to float64 for DuckDB Appender API
	openFloat, _ := open.Float64()
	highFloat, _ := high.Float64()
	lowFloat, _ := low.Float64()
	closeFloat, _ := close.Float64()
	volumeFloat, _ := volume.Float64()

	// Append row to DuckDB
	if err := appender.AppendRow(
		candle.Timestamp,
		openFloat,
		highFloat,
		lowFloat,
		closeFloat,
		volumeFloat,
		candle.Pair,
		candle.Interval,
		time.Now().UTC(),
	); err != nil {
		return fmt.Errorf("failed to append row: %w", err)
	}

	return nil
}

// convertDecimalToString converts DuckDB decimal types to string representation
func (d *DuckDBStorage) convertDecimalToString(value interface{}) string {
	switch v := value.(type) {
	case string:
		return v
	case float64:
		return fmt.Sprintf("%.8f", v)
	case float32:
		return fmt.Sprintf("%.8f", v)
	case int64:
		return fmt.Sprintf("%d", v)
	case int32:
		return fmt.Sprintf("%d", v)
	case int:
		return fmt.Sprintf("%d", v)
	default:
		// For DuckDB decimal types or other unknown types, convert to string
		return fmt.Sprintf("%v", v)
	}
}

// Query implements CandleReader.Query
// Provides high-performance analytical queries optimized for time-series data
func (d *DuckDBStorage) Query(ctx context.Context, req QueryRequest) (*QueryResponse, error) {
	start := time.Now()
	defer func() {
		d.recordQueryTime("query", time.Since(start))
	}()

	// Build optimized query with proper indexing hints
	query, args := d.buildQuery(req)

	d.logger.Debug("executing candles query",
		"pair", req.Pair,
		"start", req.Start,
		"end", req.End,
		"limit", req.Limit,
		"offset", req.Offset)

	// Execute count query for total results
	total, err := d.getQueryCount(ctx, req)
	if err != nil {
		return nil, NewQueryError("candles", query, fmt.Errorf("failed to get count: %w", err))
	}

	// Execute main query
	rows, err := d.db.QueryContext(ctx, query, args...)
	if err != nil {
		return nil, NewQueryError("candles", query, fmt.Errorf("failed to execute query: %w", err))
	}
	defer rows.Close()

	// Scan results efficiently
	candles := make([]models.Candle, 0, req.Limit)
	for rows.Next() {
		var candle models.Candle
		var createdAt time.Time
		var open, high, low, close, volume interface{}

		if err := rows.Scan(
			&candle.Timestamp,
			&open,
			&high,
			&low,
			&close,
			&volume,
			&candle.Pair,
			&candle.Interval,
			&createdAt,
		); err != nil {
			return nil, NewQueryError("candles", query, fmt.Errorf("failed to scan row: %w", err))
		}

		// Convert DuckDB decimal types to string
		candle.Open = d.convertDecimalToString(open)
		candle.High = d.convertDecimalToString(high)
		candle.Low = d.convertDecimalToString(low)
		candle.Close = d.convertDecimalToString(close)
		candle.Volume = d.convertDecimalToString(volume)

		candles = append(candles, candle)
	}

	if err := rows.Err(); err != nil {
		return nil, NewQueryError("candles", query, fmt.Errorf("row iteration error: %w", err))
	}

	// Calculate pagination metadata
	hasMore := req.Offset+len(candles) < total
	nextOffset := req.Offset + len(candles)

	queryTime := time.Since(start)
	d.logger.Debug("query completed",
		"duration", queryTime,
		"results", len(candles),
		"total", total,
		"rate_per_ms", float64(len(candles))/float64(queryTime.Nanoseconds()/1000000))

	return &QueryResponse{
		Candles:    candles,
		Total:      total,
		HasMore:    hasMore,
		NextOffset: nextOffset,
		QueryTime:  queryTime,
	}, nil
}

// buildQuery constructs optimized SQL query based on request parameters
func (d *DuckDBStorage) buildQuery(req QueryRequest) (string, []interface{}) {
	var conditions []string
	var args []interface{}
	argPos := 1

	// Base query with proper column selection
	query := `SELECT timestamp, open, high, low, close, volume, pair, interval, created_at FROM candles`

	// Add WHERE conditions for optimal index usage
	if req.Pair != "" {
		conditions = append(conditions, fmt.Sprintf("pair = $%d", argPos))
		args = append(args, req.Pair)
		argPos++
	}

	if req.Interval != "" {
		conditions = append(conditions, fmt.Sprintf("interval = $%d", argPos))
		args = append(args, req.Interval)
		argPos++
	}

	if !req.Start.IsZero() {
		conditions = append(conditions, fmt.Sprintf("timestamp >= $%d", argPos))
		args = append(args, req.Start)
		argPos++
	}

	if !req.End.IsZero() {
		conditions = append(conditions, fmt.Sprintf("timestamp < $%d", argPos))
		args = append(args, req.End)
		argPos++
	}

	// Add WHERE clause if conditions exist
	if len(conditions) > 0 {
		query += " WHERE " + strings.Join(conditions, " AND ")
	}

	// Add ORDER BY for consistent results and optimal index usage
	orderBy := "timestamp ASC"
	if req.OrderBy == "timestamp_desc" {
		orderBy = "timestamp DESC"
	}
	query += " ORDER BY " + orderBy

	// Add LIMIT and OFFSET for pagination
	if req.Limit > 0 {
		query += fmt.Sprintf(" LIMIT $%d", argPos)
		args = append(args, req.Limit)
		argPos++
	}

	if req.Offset > 0 {
		query += fmt.Sprintf(" OFFSET $%d", argPos)
		args = append(args, req.Offset)
	}

	return query, args
}

// getQueryCount executes a count query to get total results
func (d *DuckDBStorage) getQueryCount(ctx context.Context, req QueryRequest) (int, error) {
	var conditions []string
	var args []interface{}
	argPos := 1

	query := "SELECT COUNT(*) FROM candles"

	if req.Pair != "" {
		conditions = append(conditions, fmt.Sprintf("pair = $%d", argPos))
		args = append(args, req.Pair)
		argPos++
	}

	if req.Interval != "" {
		conditions = append(conditions, fmt.Sprintf("interval = $%d", argPos))
		args = append(args, req.Interval)
		argPos++
	}

	if !req.Start.IsZero() {
		conditions = append(conditions, fmt.Sprintf("timestamp >= $%d", argPos))
		args = append(args, req.Start)
		argPos++
	}

	if !req.End.IsZero() {
		conditions = append(conditions, fmt.Sprintf("timestamp < $%d", argPos))
		args = append(args, req.End)
	}

	if len(conditions) > 0 {
		query += " WHERE " + strings.Join(conditions, " AND ")
	}

	var count int
	err := d.db.QueryRowContext(ctx, query, args...).Scan(&count)
	return count, err
}

// GetLatest implements CandleReader.GetLatest
// Optimized query for single latest candle lookup
func (d *DuckDBStorage) GetLatest(ctx context.Context, pair string, interval string) (*models.Candle, error) {
	start := time.Now()
	defer func() {
		d.recordQueryTime("get_latest", time.Since(start))
	}()

	query := `
		SELECT timestamp, open, high, low, close, volume, pair, interval, created_at
		FROM candles 
		WHERE pair = $1 AND interval = $2 
		ORDER BY timestamp DESC 
		LIMIT 1`

	var candle models.Candle
	var createdAt time.Time
	var open, high, low, close, volume interface{}

	err := d.db.QueryRowContext(ctx, query, pair, interval).Scan(
		&candle.Timestamp,
		&open,
		&high,
		&low,
		&close,
		&volume,
		&candle.Pair,
		&candle.Interval,
		&createdAt,
	)

	if err == sql.ErrNoRows {
		return nil, nil
	}
	if err != nil {
		return nil, NewQueryError("candles", query, fmt.Errorf("failed to get latest candle: %w", err))
	}

	// Convert DuckDB decimal types to string
	candle.Open = d.convertDecimalToString(open)
	candle.High = d.convertDecimalToString(high)
	candle.Low = d.convertDecimalToString(low)
	candle.Close = d.convertDecimalToString(close)
	candle.Volume = d.convertDecimalToString(volume)

	return &candle, nil
}

// StoreGap implements GapStorage.StoreGap
func (d *DuckDBStorage) StoreGap(ctx context.Context, gap models.Gap) error {
	start := time.Now()
	defer func() {
		d.recordQueryTime("store_gap", time.Since(start))
	}()

	if err := gap.Validate(); err != nil {
		return NewInsertError("gaps", fmt.Errorf("invalid gap: %w", err))
	}

	query := `
		INSERT INTO gaps (id, pair, start_time, end_time, interval, status, created_at, 
		                  filled_at, priority, attempts, last_attempt_at, error_message)
		VALUES ($1, $2, $3, $4, $5, $6, $7, $8, $9, $10, $11, $12)`

	_, err := d.db.ExecContext(ctx, query,
		gap.ID,
		gap.Pair,
		gap.StartTime,
		gap.EndTime,
		gap.Interval,
		string(gap.Status),
		gap.CreatedAt,
		gap.FilledAt,
		int(gap.Priority),
		gap.Attempts,
		gap.LastAttemptAt,
		gap.ErrorMessage,
	)

	if err != nil {
		return NewInsertError("gaps", fmt.Errorf("failed to store gap %s: %w", gap.ID, err))
	}

	return nil
}

// GetGaps implements GapStorage.GetGaps
func (d *DuckDBStorage) GetGaps(ctx context.Context, pair string, interval string) ([]models.Gap, error) {
	start := time.Now()
	defer func() {
		d.recordQueryTime("get_gaps", time.Since(start))
	}()

	query := `
		SELECT id, pair, start_time, end_time, interval, status, created_at,
		       filled_at, priority, attempts, last_attempt_at, error_message
		FROM gaps 
		WHERE pair = $1 AND interval = $2
		ORDER BY priority DESC, created_at ASC`

	rows, err := d.db.QueryContext(ctx, query, pair, interval)
	if err != nil {
		return nil, NewQueryError("gaps", query, fmt.Errorf("failed to get gaps: %w", err))
	}
	defer rows.Close()

	var gaps []models.Gap
	for rows.Next() {
		var gap models.Gap
		var status string
		var priority int

		err := rows.Scan(
			&gap.ID,
			&gap.Pair,
			&gap.StartTime,
			&gap.EndTime,
			&gap.Interval,
			&status,
			&gap.CreatedAt,
			&gap.FilledAt,
			&priority,
			&gap.Attempts,
			&gap.LastAttemptAt,
			&gap.ErrorMessage,
		)
		if err != nil {
			return nil, NewQueryError("gaps", query, fmt.Errorf("failed to scan gap: %w", err))
		}

		gap.Status = models.GapStatus(status)
		gap.Priority = models.GapPriority(priority)
		gaps = append(gaps, gap)
	}

	if err := rows.Err(); err != nil {
		return nil, NewQueryError("gaps", query, fmt.Errorf("gap rows iteration error: %w", err))
	}

	return gaps, nil
}

// GetGapsByStatus implements GapStorage.GetGapsByStatus
func (d *DuckDBStorage) GetGapsByStatus(ctx context.Context, status models.GapStatus) ([]models.Gap, error) {
	start := time.Now()
	defer func() {
		d.recordQueryTime("get_gaps_by_status", time.Since(start))
	}()

	query := `
		SELECT id, pair, start_time, end_time, interval, status, created_at,
		       filled_at, priority, attempts, last_attempt_at, error_message
		FROM gaps 
		WHERE status = $1
		ORDER BY priority DESC, created_at ASC`

	rows, err := d.db.QueryContext(ctx, query, string(status))
	if err != nil {
		return nil, NewQueryError("gaps", query, fmt.Errorf("failed to get gaps by status: %w", err))
	}
	defer rows.Close()

	var gaps []models.Gap
	for rows.Next() {
		var gap models.Gap
		var statusStr string
		var priority int

		err := rows.Scan(
			&gap.ID,
			&gap.Pair,
			&gap.StartTime,
			&gap.EndTime,
			&gap.Interval,
			&statusStr,
			&gap.CreatedAt,
			&gap.FilledAt,
			&priority,
			&gap.Attempts,
			&gap.LastAttemptAt,
			&gap.ErrorMessage,
		)
		if err != nil {
			return nil, NewQueryError("gaps", query, fmt.Errorf("failed to scan gap: %w", err))
		}

		gap.Status = models.GapStatus(statusStr)
		gap.Priority = models.GapPriority(priority)
		gaps = append(gaps, gap)
	}

	if err := rows.Err(); err != nil {
		return nil, NewQueryError("gaps", query, fmt.Errorf("gap rows iteration error: %w", err))
	}

	return gaps, nil
}

// GetGapByID implements GapStorage.GetGapByID
func (d *DuckDBStorage) GetGapByID(ctx context.Context, gapID string) (*models.Gap, error) {
	start := time.Now()
	defer func() {
		d.recordQueryTime("get_gap_by_id", time.Since(start))
	}()

	query := `
		SELECT id, pair, start_time, end_time, interval, status, created_at,
		       filled_at, priority, attempts, last_attempt_at, error_message
		FROM gaps 
		WHERE id = $1`

	var gap models.Gap
	var status string
	var priority int

	err := d.db.QueryRowContext(ctx, query, gapID).Scan(
		&gap.ID,
		&gap.Pair,
		&gap.StartTime,
		&gap.EndTime,
		&gap.Interval,
		&status,
		&gap.CreatedAt,
		&gap.FilledAt,
		&priority,
		&gap.Attempts,
		&gap.LastAttemptAt,
		&gap.ErrorMessage,
	)

	if err == sql.ErrNoRows {
		return nil, nil
	}
	if err != nil {
		return nil, NewQueryError("gaps", query, fmt.Errorf("failed to get gap by ID: %w", err))
	}

	gap.Status = models.GapStatus(status)
	gap.Priority = models.GapPriority(priority)

	return &gap, nil
}

// GetGapsByStatus implements GapStorage.GetGapsByStatus
func (d *DuckDBStorage) GetGapsByStatus(ctx context.Context, status models.GapStatus) ([]models.Gap, error) {
	start := time.Now()
	defer func() {
		d.recordQueryTime("get_gaps_by_status", time.Since(start))
	}()

	query := `
		SELECT id, pair, start_time, end_time, interval, status, created_at,
		       filled_at, priority, attempts, last_attempt_at, error_message
		FROM gaps 
		WHERE status = $1
		ORDER BY priority DESC, created_at ASC`

	rows, err := d.db.QueryContext(ctx, query, string(status))
	if err != nil {
		return nil, NewQueryError("gaps", query, fmt.Errorf("failed to get gaps by status: %w", err))
	}
	defer rows.Close()

	var gaps []models.Gap
	for rows.Next() {
		var gap models.Gap
<<<<<<< HEAD
		var gapStatus string
=======
		var statusStr string
>>>>>>> 964c8bb7
		var priority int

		err := rows.Scan(
			&gap.ID,
			&gap.Pair,
			&gap.StartTime,
			&gap.EndTime,
			&gap.Interval,
<<<<<<< HEAD
			&gapStatus,
=======
			&statusStr,
>>>>>>> 964c8bb7
			&gap.CreatedAt,
			&gap.FilledAt,
			&priority,
			&gap.Attempts,
			&gap.LastAttemptAt,
			&gap.ErrorMessage,
		)
		if err != nil {
			return nil, NewQueryError("gaps", query, fmt.Errorf("failed to scan gap: %w", err))
		}

<<<<<<< HEAD
		gap.Status = models.GapStatus(gapStatus)
=======
		gap.Status = models.GapStatus(statusStr)
>>>>>>> 964c8bb7
		gap.Priority = models.GapPriority(priority)
		gaps = append(gaps, gap)
	}

	if err := rows.Err(); err != nil {
		return nil, NewQueryError("gaps", query, fmt.Errorf("gap rows iteration error: %w", err))
	}

	return gaps, nil
}

// MarkGapFilled implements GapStorage.MarkGapFilled
func (d *DuckDBStorage) MarkGapFilled(ctx context.Context, gapID string, filledAt time.Time) error {
	start := time.Now()
	defer func() {
		d.recordQueryTime("mark_gap_filled", time.Since(start))
	}()

	query := `
		UPDATE gaps 
		SET status = 'filled', filled_at = $2, error_message = ''
		WHERE id = $1 AND status = 'filling'`

	result, err := d.db.ExecContext(ctx, query, gapID, filledAt)
	if err != nil {
		return NewUpdateError("gaps", fmt.Errorf("failed to mark gap filled: %w", err))
	}

	rowsAffected, err := result.RowsAffected()
	if err != nil {
		return NewUpdateError("gaps", fmt.Errorf("failed to get rows affected: %w", err))
	}

	if rowsAffected == 0 {
		return NewUpdateError("gaps", fmt.Errorf("gap %s not found or not in filling status", gapID))
	}

	return nil
}

// DeleteGap implements GapStorage.DeleteGap
func (d *DuckDBStorage) DeleteGap(ctx context.Context, gapID string) error {
	start := time.Now()
	defer func() {
		d.recordQueryTime("delete_gap", time.Since(start))
	}()

	query := "DELETE FROM gaps WHERE id = $1"

	result, err := d.db.ExecContext(ctx, query, gapID)
	if err != nil {
		return NewDeleteError("gaps", fmt.Errorf("failed to delete gap: %w", err))
	}

	rowsAffected, err := result.RowsAffected()
	if err != nil {
		return NewDeleteError("gaps", fmt.Errorf("failed to get rows affected: %w", err))
	}

	if rowsAffected == 0 {
		return NewDeleteError("gaps", fmt.Errorf("gap %s not found", gapID))
	}

	return nil
}

// Close implements StorageManager.Close
// Gracefully shuts down the DuckDB connection
func (d *DuckDBStorage) Close() error {
	d.mu.Lock()
	defer d.mu.Unlock()

	if d.db != nil {
		d.logger.Info("closing DuckDB storage")
		if err := d.db.Close(); err != nil {
			return NewStorageError("close", "", "", fmt.Errorf("failed to close database: %w", err))
		}
		d.db = nil
	}

	return nil
}

// Migrate implements StorageManager.Migrate
// Handles schema migrations for version evolution
func (d *DuckDBStorage) Migrate(ctx context.Context, version int) error {
	d.mu.Lock()
	defer d.mu.Unlock()

	d.logger.Info("running migration", "version", version)

	// Create migrations table if it doesn't exist
	createMigrationsTable := `
		CREATE TABLE IF NOT EXISTS migrations (
			version INTEGER PRIMARY KEY,
			applied_at TIMESTAMPTZ NOT NULL DEFAULT CURRENT_TIMESTAMP
		)`

	if _, err := d.db.ExecContext(ctx, createMigrationsTable); err != nil {
		return NewStorageError("migrate", "migrations", createMigrationsTable, err)
	}

	// Check if migration already applied
	var count int
	checkQuery := "SELECT COUNT(*) FROM migrations WHERE version = $1"
	if err := d.db.QueryRowContext(ctx, checkQuery, version).Scan(&count); err != nil {
		return NewStorageError("migrate", "migrations", checkQuery, err)
	}

	if count > 0 {
		d.logger.Info("migration already applied", "version", version)
		return nil
	}

	// Apply migration based on version
	if err := d.applyMigration(ctx, version); err != nil {
		return NewStorageError("migrate", "", "", fmt.Errorf("failed to apply migration %d: %w", version, err))
	}

	// Record successful migration
	insertQuery := "INSERT INTO migrations (version) VALUES ($1)"
	if _, err := d.db.ExecContext(ctx, insertQuery, version); err != nil {
		return NewStorageError("migrate", "migrations", insertQuery, err)
	}

	d.logger.Info("migration applied successfully", "version", version)
	return nil
}

// applyMigration applies specific migration based on version number
func (d *DuckDBStorage) applyMigration(ctx context.Context, version int) error {
	switch version {
	case 1:
		// Initial schema - already handled in Initialize()
		return nil
	case 2:
		// Example: Add index for better performance
		_, err := d.db.ExecContext(ctx, "CREATE INDEX IF NOT EXISTS idx_candles_volume ON candles (volume)")
		return err
	default:
		return fmt.Errorf("unknown migration version: %d", version)
	}
}

// GetStats implements StorageManager.GetStats
// Provides comprehensive storage statistics for monitoring
func (d *DuckDBStorage) GetStats(ctx context.Context) (*StorageStats, error) {
	start := time.Now()
	defer func() {
		d.recordQueryTime("get_stats", time.Since(start))
	}()

	if err := d.updateStats(ctx); err != nil {
		return nil, NewStorageError("stats", "", "", fmt.Errorf("failed to update stats: %w", err))
	}

	d.statsMu.RLock()
	defer d.statsMu.RUnlock()

	// Create a copy of stats to avoid race conditions
	stats := &StorageStats{
		TotalCandles:     d.stats.TotalCandles,
		TotalPairs:       d.stats.TotalPairs,
		EarliestData:     d.stats.EarliestData,
		LatestData:       d.stats.LatestData,
		StorageSize:      d.stats.StorageSize,
		IndexSize:        d.stats.IndexSize,
		QueryPerformance: make(map[string]time.Duration),
	}

	// Copy query performance metrics
	for k, v := range d.stats.QueryPerformance {
		stats.QueryPerformance[k] = v
	}

	return stats, nil
}

// updateStats refreshes the storage statistics
func (d *DuckDBStorage) updateStats(ctx context.Context) error {
	// Get candle statistics
	var totalCandles int64
	var totalPairs int
	var earliest, latest time.Time

	if err := d.db.QueryRowContext(ctx, "SELECT COUNT(*) FROM candles").Scan(&totalCandles); err != nil {
		return fmt.Errorf("failed to get total candles: %w", err)
	}

	if err := d.db.QueryRowContext(ctx, "SELECT COUNT(DISTINCT pair) FROM candles").Scan(&totalPairs); err != nil {
		return fmt.Errorf("failed to get total pairs: %w", err)
	}

	// Get time range (handle empty table case)
	if totalCandles > 0 {
		if err := d.db.QueryRowContext(ctx, "SELECT MIN(timestamp), MAX(timestamp) FROM candles").Scan(&earliest, &latest); err != nil {
			return fmt.Errorf("failed to get time range: %w", err)
		}
	}

	// Get storage size information
	var storageSize, indexSize int64
	if d.dbPath != ":memory:" {
		// For file-based databases, we could get file size
		// For now, use approximate calculation based on record count
		avgRecordSize := int64(128) // Approximate bytes per OHLCV record
		storageSize = totalCandles * avgRecordSize
		indexSize = storageSize / 10 // Rough estimate of index overhead
	}

	// Update query performance metrics
	d.queryMu.RLock()
	queryPerformance := make(map[string]time.Duration)
	for operation, times := range d.queryTimes {
		if len(times) > 0 {
			var total time.Duration
			for _, t := range times {
				total += t
			}
			queryPerformance[operation] = total / time.Duration(len(times))
		}
	}
	d.queryMu.RUnlock()

	// Update stats atomically
	d.statsMu.Lock()
	d.stats.TotalCandles = totalCandles
	d.stats.TotalPairs = totalPairs
	d.stats.EarliestData = earliest
	d.stats.LatestData = latest
	d.stats.StorageSize = storageSize
	d.stats.IndexSize = indexSize
	d.stats.QueryPerformance = queryPerformance
	d.statsMu.Unlock()

	return nil
}

// HealthCheck implements HealthChecker.HealthCheck
// Performs a lightweight operation to verify database connectivity
func (d *DuckDBStorage) HealthCheck(ctx context.Context) error {
	start := time.Now()
	defer func() {
		d.recordQueryTime("health_check", time.Since(start))
	}()

	d.mu.RLock()
	db := d.db
	d.mu.RUnlock()

	if db == nil {
		return NewStorageError("health_check", "", "", fmt.Errorf("database health check failed: database connection is closed"))
	}

	// Simple query to verify database is accessible
	var result int
	if err := db.QueryRowContext(ctx, "SELECT 1").Scan(&result); err != nil {
		return NewStorageError("health_check", "", "SELECT 1", fmt.Errorf("database health check failed: %w", err))
	}

	if result != 1 {
		return NewStorageError("health_check", "", "SELECT 1", fmt.Errorf("unexpected health check result: %d", result))
	}

	return nil
}

// recordQueryTime tracks query performance for monitoring
func (d *DuckDBStorage) recordQueryTime(operation string, duration time.Duration) {
	d.queryMu.Lock()
	defer d.queryMu.Unlock()

	if _, exists := d.queryTimes[operation]; !exists {
		d.queryTimes[operation] = make([]time.Duration, 0, 100)
	}

	// Keep only last 100 measurements to prevent memory growth
	times := d.queryTimes[operation]
	if len(times) >= 100 {
		times = times[1:]
	}

	d.queryTimes[operation] = append(times, duration)
}

// Compile-time interface compliance check
var (
	_ FullStorage    = (*DuckDBStorage)(nil)
	_ CandleStorer   = (*DuckDBStorage)(nil)
	_ CandleReader   = (*DuckDBStorage)(nil)
	_ GapStorage     = (*DuckDBStorage)(nil)
	_ StorageManager = (*DuckDBStorage)(nil)
	_ HealthChecker  = (*DuckDBStorage)(nil)
)<|MERGE_RESOLUTION|>--- conflicted
+++ resolved
@@ -806,11 +806,7 @@
 	var gaps []models.Gap
 	for rows.Next() {
 		var gap models.Gap
-<<<<<<< HEAD
-		var gapStatus string
-=======
 		var statusStr string
->>>>>>> 964c8bb7
 		var priority int
 
 		err := rows.Scan(
@@ -819,11 +815,7 @@
 			&gap.StartTime,
 			&gap.EndTime,
 			&gap.Interval,
-<<<<<<< HEAD
-			&gapStatus,
-=======
 			&statusStr,
->>>>>>> 964c8bb7
 			&gap.CreatedAt,
 			&gap.FilledAt,
 			&priority,
@@ -835,11 +827,7 @@
 			return nil, NewQueryError("gaps", query, fmt.Errorf("failed to scan gap: %w", err))
 		}
 
-<<<<<<< HEAD
-		gap.Status = models.GapStatus(gapStatus)
-=======
 		gap.Status = models.GapStatus(statusStr)
->>>>>>> 964c8bb7
 		gap.Priority = models.GapPriority(priority)
 		gaps = append(gaps, gap)
 	}
